// Copyright 2018 MaidSafe.net limited.
//
// This SAFE Network Software is licensed to you under The General Public License (GPL), version 3.
// Unless required by applicable law or agreed to in writing, the SAFE Network Software distributed
// under the GPL Licence is distributed on an "AS IS" BASIS, WITHOUT WARRANTIES OR CONDITIONS OF ANY
// KIND, either express or implied. Please review the Licences for the specific language governing
// permissions and limitations relating to use of the SAFE Network Software.

use block::Block;
use error::Error;
use gossip::{Event, Request, Response};
use hash::Hash;
use id::{PublicId, SecretId};
use maidsafe_utilities::serialisation::serialise;
use meta_vote::MetaVote;
use network_event::NetworkEvent;
use peer_manager::PeerManager;
use round_hash::RoundHash;
use std::collections::{BTreeMap, BTreeSet, VecDeque};
use vote::Vote;

/// The main object which manages creating and receiving gossip about network events from peers, and
/// which provides a sequence of consensused `Block`s by applying the PARSEC algorithm.
pub struct Parsec<T: NetworkEvent, S: SecretId> {
    // The PeerInfo of other nodes.
    peer_manager: PeerManager<S>,
    // Gossip events created locally and received from other peers.
    events: BTreeMap<Hash, Event<T, S::PublicId>>,
    // The hash of every stable block already returned via `poll()`.
    polled_blocks: BTreeSet<Hash>,
    // Consensused network events that have not been returned via `poll()` yet.
    consensused_blocks: VecDeque<Block<T, S::PublicId>>,
    // The meta votes of the events.
    meta_votes: BTreeMap<Hash, BTreeMap<S::PublicId, MetaVote>>,
    // The "round hash" for each set of meta votes.  They are held in sequence in the `Vec`, i.e.
    // the one for round `x` is held at index `x`.
    round_hashes: BTreeMap<S::PublicId, Vec<RoundHash>>,
    responsiveness_threshold: usize,
}

// TODO - remove
#[cfg_attr(feature = "cargo-clippy", allow(needless_pass_by_value))]
impl<T: NetworkEvent, S: SecretId> Parsec<T, S> {
    /// Creates a new `Parsec` for a peer with the given ID and genesis peer IDs.
    pub fn new(our_id: S, genesis_group: &BTreeSet<S::PublicId>) -> Result<Self, Error> {
        let mut peer_manager = PeerManager::new(our_id);
        for peer_id in genesis_group.iter() {
            peer_manager.add_peer(peer_id.clone());
        }
        Ok(Parsec {
            peer_manager,
            events: BTreeMap::new(),
            polled_blocks: BTreeSet::new(),
            consensused_blocks: Vec::new(),
            meta_votes: BTreeMap::new(),
        })
    }

<<<<<<< HEAD
    /// Adds a vote for `network_event`.
    pub fn vote_for(&mut self, network_event: T) {
        unimplemented!();
=======
    /// Add a vote for `network_event`.
    pub fn vote_for(&mut self, network_event: T) -> Result<(), Error> {
        let our_pub_id = self.peer_manager.our_id().public_id();
        let next_index = if let Some(last_index) = self.peer_manager.last_event_index(our_pub_id) {
            last_index + 1
        } else {
            return Err(Error::InvalidEvent);
        };
        let self_parent_hash =
            if let Some(last_hash) = self.peer_manager.last_event_hash(our_pub_id) {
                last_hash
            } else {
                return Err(Error::InvalidEvent);
            };
        let event = Event::new_from_observation(
            self.peer_manager.our_id(),
            *self_parent_hash,
            network_event,
        )?;
        let _ = self.events.insert(*event.hash(), event);
        Ok(())
>>>>>>> 5abea623
    }

    /// Creates a new message to be gossiped to a random peer.
    pub fn create_gossip(&self) -> Request<T, S::PublicId> {
        Request::new(self.events.values())
    }

    /// Handles a received `Request` from `src` peer.  Returns a `Response` to be sent back to `src`
    /// or `Err` if the request was not valid.
    pub fn handle_request(
        &mut self,
        src: &S::PublicId,
        req: Request<T, S::PublicId>,
    ) -> Result<Response<T, S::PublicId>, Error> {
        unimplemented!();
    }

    /// Handles a received `Response` from `src` peer.  Returns `Err` if the response was not valid.
    pub fn handle_response(
        &mut self,
        src: &S::PublicId,
        resp: Response<T, S::PublicId>,
    ) -> Result<(), Error> {
        unimplemented!();
    }

    /// Steps the algorithm and returns the next stable block, if any.
    pub fn poll(&mut self) -> Result<Option<Block<T, S::PublicId>>, Error> {
        unimplemented!();
    }

    /// Checks if the given `network_event` has already been voted for by us.
    pub fn have_voted_for(&self, network_event: &T) -> bool {
        let our_pub_id = self.peer_manager.our_id().public_id();
        self.events.values().any(|event| {
            if event.creator() == our_pub_id {
                if let Some(voted) = event.vote() {
                    voted.payload() == network_event
                } else {
                    false
                }
            } else {
                false
            }
        })
    }

    fn self_parent<'a>(
        &'a self,
        event: &Event<T, S::PublicId>,
    ) -> Option<&'a Event<T, S::PublicId>> {
        event.self_parent().and_then(|hash| self.events.get(hash))
    }

    fn other_parent<'a>(
        &'a self,
        event: &Event<T, S::PublicId>,
    ) -> Option<&'a Event<T, S::PublicId>> {
        event.other_parent().and_then(|hash| self.events.get(hash))
    }

    fn is_observer(&self, event: &Event<T, S::PublicId>) -> bool {
        self.peer_manager
            .is_super_majority(event.observations.len())
    }

    fn add_event(&mut self, mut event: Event<T, S::PublicId>) -> Result<(), Error> {
        if self.events.contains_key(event.hash()) {
            return Ok(());
        }

        if self.self_parent(&event).is_none() || self.other_parent(&event).is_none() {
            return Err(Error::UnknownParent);
        }

        self.set_index(&mut event);
        self.peer_manager.add_event(event.creator(), &event)?;
        self.set_last_ancestors(&mut event)?;
        self.set_first_descendants(&mut event)?;
        self.set_valid_blocks_carried(&mut event)?;
        self.set_observations(&mut event)?;
        self.set_meta_votes(&event)?;
        let _ = self.events.insert(*event.hash(), event);
        Ok(())
    }

    fn set_index(&self, event: &mut Event<T, S::PublicId>) {
        event.index = Some(
            self.self_parent(event)
                .and_then(|parent| parent.index)
                .map_or(0, |index| index + 1),
        );
    }

    // This should only be called once `event` has had its `index` set correctly.
    fn set_last_ancestors(&self, event: &mut Event<T, S::PublicId>) -> Result<(), Error> {
        let event_index = if let Some(index) = event.index {
            index
        } else {
            return Err(Error::InvalidEvent);
        };

        if let Some(self_parent) = self.self_parent(event) {
            event.last_ancestors = self_parent.last_ancestors.clone();

            if let Some(other_parent) = self.other_parent(event) {
                for (peer_id, _) in self.peer_manager.iter() {
                    if let Some(other_index) = other_parent.last_ancestors.get(peer_id) {
                        let existing_index = event
                            .last_ancestors
                            .entry(peer_id.clone())
                            .or_insert(*other_index);
                        if *existing_index < *other_index {
                            *existing_index = *other_index;
                        }
                    }
                }
            }
        } else if let Some(other_parent) = self.other_parent(event) {
            // If we have no self-parent, we should also have no other-parent.
            return Err(Error::InvalidEvent);
        }

        let creator_id = event.creator().clone();
        let _ = event.last_ancestors.insert(creator_id, event_index);
        Ok(())
    }

    // This should be called only once `event` has had its `index` and `last_ancestors` set
    // correctly (i.e. after calling `Parsec::set_last_ancestors()` on it)
    fn set_first_descendants(&mut self, event: &mut Event<T, S::PublicId>) -> Result<(), Error> {
        if event.last_ancestors.is_empty() {
            return Err(Error::InvalidEvent);
        }

        let event_index = if let Some(index) = event.index {
            index
        } else {
            return Err(Error::InvalidEvent);
        };
        let creator_id = event.creator().clone();
        let _ = event.first_descendants.insert(creator_id, event_index);

        for (peer_id, peer_info) in self.peer_manager.iter() {
            let mut opt_hash = event
                .last_ancestors
                .get(peer_id)
                .and_then(|index| peer_info.get(index))
                .cloned();

            loop {
                if let Some(hash) = opt_hash {
                    if let Some(other_event) = self.events.get_mut(&hash) {
                        if !other_event.first_descendants.contains_key(event.creator()) {
                            let _ = other_event
                                .first_descendants
                                .insert(event.creator().clone(), event_index);
                            opt_hash = other_event.self_parent().cloned();
                            continue;
                        }
                    }
                }
                break;
            }
        }

        Ok(())
    }

    fn set_valid_blocks_carried(&mut self, event: &mut Event<T, S::PublicId>) -> Result<(), Error> {
        // If this node already has meta votes running, no need to calculate `valid_blocks_carried`.
        if self
            .self_parent(event)
            .and_then(|parent| self.meta_votes.get(parent.hash()))
            .is_some()
        {
            return Ok(());
        }
        // Union of
        // * my self_parent's valid_blocks_carried,
        // * my other_parent's valid_blocks_carried,
        // * any observation I made that makes a block valid
        // Note that if any block becomes stable due to this gossip event, we will learn
        // that fact later and prune valid_blocks_carried accordingly
        let self_parents_valid_blocks = {
            if let Some(self_parent) = self.self_parent(event) {
                self_parent.valid_blocks_carried.clone()
            } else {
                BTreeSet::new()
            }
        };
        let other_parents_valid_blocks = {
            if let Some(other_parent) = self.other_parent(event) {
                other_parent.valid_blocks_carried.clone()
            } else {
                BTreeSet::new()
            }
        };
        let blocks_made_valid_now = {
            if let Some(vote) = event.vote() {
                let mut valid_votes: BTreeSet<Hash> = BTreeSet::new();
                let n_same_votes = self
                    .events
                    .iter()
                    .filter(|(_, value)| (**value).vote() == Some(vote))
                    .count();
                if self.peer_manager.is_super_majority(n_same_votes)
                    && !valid_votes.insert(event.hash().clone())
                {
                    return Err(Error::InvalidEvent);
                }
                valid_votes
            } else {
                BTreeSet::new()
            }
        };
        event.valid_blocks_carried = self_parents_valid_blocks
            .union(&other_parents_valid_blocks)
            .cloned()
            .collect::<BTreeSet<_>>()
            .union(&blocks_made_valid_now)
            .cloned()
            .collect();
        Ok(())
    }

    fn set_observations(&mut self, event: &mut Event<T, S::PublicId>) -> Result<(), Error> {
        // If this node already has meta votes running, no need to calculate `observations`.
        if self
            .self_parent(event)
            .and_then(|parent| self.meta_votes.get(parent.hash()))
            .is_some()
        {
            return Ok(());
        }
        // Grab latest event from each peer
        // If they can strongly see an event that carries a valid block, add the peer's public id
        event.observations = self
            .peer_manager
            .all_ids()
            .into_iter()
            .filter(|peer| {
                let last_hash = self.peer_manager.last_event_hash(peer);
                match (last_hash) {
                    Some(hash) => {
                        let last_event = &self.events[hash];
                        let oldest_event_with_valid_block = (*last_event)
                            .valid_blocks_carried
                            .iter()
                            .map(|hash| &self.events[hash])
                            .min_by(|lhs_event, rhs_event| {
                                let lhs_index = lhs_event.index.unwrap_or(u64::max_value());
                                let rhs_index = rhs_event.index.unwrap_or(u64::max_value());
                                lhs_index.cmp(&rhs_index)
                            });
                        match oldest_event_with_valid_block {
                            Some(event) => self.does_strongly_see(event, last_event),
                            None => false,
                        }
                    }
                    None => false,
                }
            })
            .cloned()
            .collect();
        Ok(())
    }

    fn set_meta_votes(&mut self, event: &Event<T, S::PublicId>) -> Result<(), Error> {
        let total_peers = self.peer_manager.iter().count();
        let mut meta_votes = BTreeMap::new();
        // If self-parent already has meta votes associated with it, derive this event's meta votes
        // from those ones.
        if let Some(parent_votes) = self
            .self_parent(event)
            .and_then(|parent| self.meta_votes.get(parent.hash()).cloned())
        {
            for (peer_id, parent_vote) in parent_votes {
                let coin_toss = self.toss_coin(&peer_id, &parent_vote, event);
                let other_votes = if parent_vote.estimates.is_empty() {
                    // If `estimates` is empty, we've been waiting for the result of a coin toss.
                    // In that case, we don't care about other votes, we just need the coin toss
                    // result.
                    vec![]
                } else {
                    self.collect_other_meta_votes(
                        &peer_id,
                        parent_vote.round,
                        parent_vote.step,
                        event,
                    )
                };
                let meta_vote = MetaVote::next(&parent_vote, &other_votes, coin_toss, total_peers);
                if let Some(hashes) = self.round_hashes.get_mut(&peer_id) {
                    while hashes.len() < meta_vote.round + 1 {
                        let next_round_hash = hashes[hashes.len() - 1].next()?;
                        hashes.push(next_round_hash);
                    }
                }
                let _ = meta_votes.insert(peer_id, meta_vote);
            }
        } else if self.is_observer(event) {
            // Start meta votes for this event.
            for peer_id in self.peer_manager.all_ids() {
                let other_votes = self.collect_other_meta_votes(peer_id, 0, 0, event);
                let initial_estimate = event.observations.contains(peer_id);
                let _ = meta_votes.insert(
                    peer_id.clone(),
                    MetaVote::new(initial_estimate, &other_votes, total_peers),
                );
            }
        }

        if !meta_votes.is_empty() {
            let _ = self.meta_votes.insert(*event.hash(), meta_votes);
        }

        while let Some(block) = self.next_stable_block() {
            self.consensused_blocks.push_back(block);
            self.restart_consensus();
        }
        Ok(())
    }

    fn toss_coin(
        &self,
        peer_id: &S::PublicId,
        parent_vote: &MetaVote,
        event: &Event<T, S::PublicId>,
    ) -> Option<bool> {
        // Get the round hash.
        let round = if parent_vote.estimates.is_empty() {
            // We're waiting for the coin toss result already.
            parent_vote.round - 1
        } else if parent_vote.step == 2 {
            parent_vote.round
        } else {
            return None;
        };
        let round_hash = if let Some(hashes) = self.round_hashes.get(peer_id) {
            hashes[round].value()
        } else {
            // Should be unreachable.
            return None;
        };

        // Get the gradient of leadership.
        let mut peer_id_hashes = self.peer_manager.peer_id_hashes().clone();
        peer_id_hashes.sort_by(|lhs, rhs| round_hash.xor_cmp(&lhs.0, &rhs.0));

        // Try to get the "most-leader"'s aux value.
        let creator = &peer_id_hashes[0].1;
        if let Some(creator_event_index) = event.last_ancestors.get(creator) {
            if let Some(aux_value) = self.aux_value(creator, *creator_event_index, peer_id, round) {
                return Some(aux_value);
            }
        }

        // If we've already waited long enough, get the aux value of the highest ranking leader.
        if self.stop_waiting(peer_id, round, event) {
            for (_, creator) in &peer_id_hashes[1..] {
                if let Some(creator_event_index) = event.last_ancestors.get(creator) {
                    if let Some(aux_value) =
                        self.aux_value(creator, *creator_event_index, peer_id, round)
                    {
                        return Some(aux_value);
                    }
                }
            }
        }

        None
    }

    // Returns the aux value for the given peer, created by `creator`, at the given round and at
    // step 2.
    fn aux_value(
        &self,
        creator: &S::PublicId,
        mut creator_event_index: u64,
        peer_id: &S::PublicId,
        round: usize,
    ) -> Option<bool> {
        self.most_recent_meta_vote(creator, creator_event_index, peer_id, round, 2)
            .and_then(|meta_vote| meta_vote.aux_value)
    }

    // Skips back through our events until we've passed `responsiveness_threshold` response events
    // and sees if we were waiting for this coin toss result then too.  If so, returns `true`.
    fn stop_waiting(
        &self,
        peer_id: &S::PublicId,
        round: usize,
        event: &Event<T, S::PublicId>,
    ) -> bool {
        let mut response_count = 0;
        let mut event_hash = *event.hash();
        while response_count < self.responsiveness_threshold {
            if let Some(evnt) = self.self_parent(event) {
                if evnt.is_response() {
                    response_count += 1;
                    event_hash = *evnt.hash();
                }
            } else {
                return false;
            }
        }

        if let Some(meta_vote) = self
            .meta_votes
            .get(&event_hash)
            .and_then(|meta_votes| meta_votes.get(peer_id))
        {
            // If we're waiting for a coin toss result, `estimates` is empty, and for that meta
            // vote, the round has already been incremented by 1.
            meta_vote.estimates.is_empty() && meta_vote.round == round + 1
        } else {
            false
        }
    }

    // Returns the meta vote for the given peer, created by `creator`, at the given round and step.
    // Starts iterating down the creator's events starting from `creator_event_index`.
    fn most_recent_meta_vote(
        &self,
        creator: &S::PublicId,
        mut creator_event_index: u64,
        peer_id: &S::PublicId,
        round: usize,
        step: usize,
    ) -> Option<&MetaVote> {
        loop {
            let event_hash = self
                .peer_manager
                .event_by_index(creator, creator_event_index)?;
            let meta_vote = self
                .meta_votes
                .get(event_hash)
                .and_then(|meta_votes| meta_votes.get(peer_id))?;
            if meta_vote.round == round && meta_vote.step == step {
                return Some(meta_vote);
            }
            if meta_vote.round > round && creator_event_index != 0 {
                creator_event_index -= 1;
            } else {
                break;
            }
        }
        None
    }

    // Returns the set of meta votes held by all peers other than the creator of `event` which are
    // votes by `peer_id` at the given `round` and `step`.
    fn collect_other_meta_votes(
        &self,
        peer_id: &S::PublicId,
        round: usize,
        step: usize,
        event: &Event<T, S::PublicId>,
    ) -> Vec<MetaVote> {
        let mut other_votes = vec![];
        for creator in self.peer_manager.all_ids() {
            if let Some(meta_vote) = event.last_ancestors.get(creator).and_then(
                |creator_event_index| {
                    self.most_recent_meta_vote(creator, *creator_event_index, &peer_id, round, step)
                        .cloned()
                },
            ) {
                other_votes.push(meta_vote)
            }
        }
        other_votes
    }

    fn next_stable_block(&mut self) -> Option<Block<T, S::PublicId>> {
        // calculate next stable block
        // clear all meta votes, and observers
        // prune valid-blocks-carried (Remove the hash of all gossip events that carried a vote for
        // the block that became stable)
        unimplemented!();
    }

    fn restart_consensus(&mut self) {}

    // Returns whether event X can strongly see the event Y.
    fn does_strongly_see(&self, x: &Event<T, S::PublicId>, y: &Event<T, S::PublicId>) -> bool {
        let count = y
            .first_descendants
            .iter()
            .filter(|(peer_id, descendant)| {
                x.last_ancestors
                    .get(&peer_id)
                    .map(|last_ancestor| last_ancestor >= *descendant)
                    .unwrap_or(false)
            })
            .count();

        self.peer_manager.is_super_majority(count)
    }

    // Returns whether event X is seeing event Y.
    fn does_see(x: &Event<T, S::PublicId>, y: &Event<T, S::PublicId>) -> bool {
        let target_index = if let Some(index) = x.index {
            index
        } else {
            return false;
        };
        y.first_descendants
            .get(x.creator())
            .map(|&index| index <= target_index)
            .unwrap_or(false)
    }
}<|MERGE_RESOLUTION|>--- conflicted
+++ resolved
@@ -43,6 +43,7 @@
 impl<T: NetworkEvent, S: SecretId> Parsec<T, S> {
     /// Creates a new `Parsec` for a peer with the given ID and genesis peer IDs.
     pub fn new(our_id: S, genesis_group: &BTreeSet<S::PublicId>) -> Result<Self, Error> {
+        let responsiveness_threshold = (genesis_group.len() as f64).log2().ceil() as usize;
         let mut peer_manager = PeerManager::new(our_id);
         for peer_id in genesis_group.iter() {
             peer_manager.add_peer(peer_id.clone());
@@ -51,16 +52,13 @@
             peer_manager,
             events: BTreeMap::new(),
             polled_blocks: BTreeSet::new(),
-            consensused_blocks: Vec::new(),
+            consensused_blocks: VecDeque::new(),
             meta_votes: BTreeMap::new(),
+            round_hashes: BTreeMap::new(),
+            responsiveness_threshold,
         })
     }
 
-<<<<<<< HEAD
-    /// Adds a vote for `network_event`.
-    pub fn vote_for(&mut self, network_event: T) {
-        unimplemented!();
-=======
     /// Add a vote for `network_event`.
     pub fn vote_for(&mut self, network_event: T) -> Result<(), Error> {
         let our_pub_id = self.peer_manager.our_id().public_id();
@@ -82,7 +80,6 @@
         )?;
         let _ = self.events.insert(*event.hash(), event);
         Ok(())
->>>>>>> 5abea623
     }
 
     /// Creates a new message to be gossiped to a random peer.
